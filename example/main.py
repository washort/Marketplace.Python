--- conflicted
+++ resolved
@@ -12,18 +12,6 @@
 logger.addHandler(ch)
 
 COMMANDS = {'validate_manifest': commands.validate_manifest,
-<<<<<<< HEAD
-           'is_manifest_valid': commands.is_manifest_valid,
-           'create': commands.create,
-           'list_webapps': commands.list_webapps,
-           'status': commands.status,
-           'update': commands.update,
-           'add_screenshot': commands.add_screenshot,
-           'get_screenshot': commands.get_screenshot,
-           'del_screenshot': commands.del_screenshot,
-           'get_categories': commands.get_categories,
-           'app_state': commands.app_state}
-=======
             'is_manifest_valid': commands.is_manifest_valid,
             'create': commands.create,
             'list_webapps': commands.list_webapps,
@@ -32,9 +20,9 @@
             'add_screenshot': commands.add_screenshot,
             'get_screenshot': commands.get_screenshot,
             'del_screenshot': commands.del_screenshot,
-            'get_categories': commands.get_categories}
+            'get_categories': commands.get_categories,
+            'app_state': commands.app_state}
 
->>>>>>> 803b669f
 
 def main():
     parser = argparse.ArgumentParser(
